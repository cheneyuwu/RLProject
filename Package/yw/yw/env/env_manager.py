--- conflicted
+++ resolved
@@ -1,8 +1,5 @@
 from yw.env import point_reach
-<<<<<<< HEAD
-=======
 
->>>>>>> 80f22d8c
 try:
     from yw.env.franka_env import panda_env
 except:
